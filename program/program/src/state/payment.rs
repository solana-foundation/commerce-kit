--- conflicted
+++ resolved
@@ -88,11 +88,8 @@
     }
 
     pub fn validate_can_close(&self, days_to_close: u16) -> Result<(), ProgramError> {
-<<<<<<< HEAD
-=======
         self.validate_not_status(Status::Paid)?;
 
->>>>>>> a1f33fd4
         let now = Clock::get()?.unix_timestamp;
 
         let created_at = self.created_at;
@@ -103,11 +100,7 @@
             .ok_or(ProgramError::ArithmeticOverflow)?;
 
         if time_diff_in_days < days_to_close as i64 {
-<<<<<<< HEAD
-            return Err(CommerceProgramError::PaymentCannotBeClosed.into());
-=======
             return Err(CommerceProgramError::PaymentCloseWindowNotReached.into());
->>>>>>> a1f33fd4
         }
         Ok(())
     }
