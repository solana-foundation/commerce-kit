--- conflicted
+++ resolved
@@ -19,13 +19,8 @@
     InvalidEventAuthority,
     // 7 Invalid ATA
     InvalidAta,
-<<<<<<< HEAD
-    // 8 Payment cannot be closed
-    PaymentCannotBeClosed,
-=======
     // 8 Payment close window not reached
     PaymentCloseWindowNotReached,
->>>>>>> a1f33fd4
 }
 
 impl From<CommerceProgramError> for ProgramError {
