[workspace]

members = ["program", "clients/rust", "tests/integration-tests"]

resolver = "2"

package.version = "0.0.1"
package.edition = "2021"

[workspace.dependencies]
const-crypto = "=0.3.0"
pinocchio = { git = "https://github.com/Nagaprasadvr/pinocchio", branch = "feat-add-token-extensions", package = "pinocchio" }
pinocchio-log = { git = "https://github.com/Nagaprasadvr/pinocchio", branch = "feat-add-token-extensions", package = "pinocchio-log" }
pinocchio-pubkey = { git = "https://github.com/Nagaprasadvr/pinocchio", branch = "feat-add-token-extensions", package = "pinocchio-pubkey" }
pinocchio-system = { git = "https://github.com/Nagaprasadvr/pinocchio", branch = "feat-add-token-extensions", package = "pinocchio-system" }
pinocchio-token = { git = "https://github.com/Nagaprasadvr/pinocchio", branch = "feat-add-token-extensions", package = "pinocchio-token" }
pinocchio-associated-token-account = { git = "https://github.com/Nagaprasadvr/pinocchio", branch = "feat-add-token-extensions", package = "pinocchio-associated-token-account" }
shank = "=0.4.3"
commerce-program-client = { path = "clients/rust", features = ["fetch"] }
tokio = "=1.47.0"
borsh = "=1.5.7"
solana-program = "=2.2.1"
solana-sdk = "=2.2.1"
solana-account-info = "=2.2.1"
solana-pubkey = "=2.2.1"
solana-program-entrypoint = "=2.2.1"
solana-instruction = "=2.2.1"
solana-cpi = "=2.2.1"
num-derive = "=0.4"
num-traits = "=0.2"
spl-token = "8.0.0"
spl-associated-token-account = "7.0.0"
solana-client = "=2.2.1"
solana-account = "=2.2.1"
solana-program-pack = "2.2.1"
<<<<<<< HEAD
thiserror = "2.0.14"
=======
thiserror = { version = "2.0.14", default-features = false }
>>>>>>> ffafc653
solana-program-error = "~2.2"<|MERGE_RESOLUTION|>--- conflicted
+++ resolved
@@ -33,9 +33,5 @@
 solana-client = "=2.2.1"
 solana-account = "=2.2.1"
 solana-program-pack = "2.2.1"
-<<<<<<< HEAD
-thiserror = "2.0.14"
-=======
 thiserror = { version = "2.0.14", default-features = false }
->>>>>>> ffafc653
 solana-program-error = "~2.2"