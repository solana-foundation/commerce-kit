--- conflicted
+++ resolved
@@ -6,12 +6,8 @@
     "repository": "git@github.com:solana-commerce/commerce-program.git",
     "license": "MIT",
     "scripts": {
-<<<<<<< HEAD
         "generate": "bun run generate-clients",
-        "generate-clients": "node ./scripts/generate-client.js",
-=======
-        "generate-clients": "npx tsx ./scripts/generate-client.ts",
->>>>>>> c4657279
+        "generate-clients": "npx tsx ./scripts/generate-client.js",
         "generate-idl": "shank idl -r program -o idl",
         "start-surfpool": "surfpool start"
     },
