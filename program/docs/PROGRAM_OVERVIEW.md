--- conflicted
+++ resolved
@@ -313,7 +313,6 @@
 | `max_amount` | u64 | Maximum refundable amount |
 | `max_time_after_purchase` | u64 | Time window for refunds (seconds) |
 
-<<<<<<< HEAD
 ### ChargebackPolicy
 | Field | Type | Description |
 |-------|------|-------------|
@@ -351,8 +350,6 @@
 | 15 | `OrderIdInvalid` | Order ID is invalid or already used |
 | 16 | `MerchantOperatorConfigInvalidPda` | MerchantOperatorConfig PDA is invalid |
 
-=======
->>>>>>> da3fbdfb
 ## Other Constants
 
 - **Event Authority PDA**: Derived from `["event_authority"]`
